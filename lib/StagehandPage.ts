--- conflicted
+++ resolved
@@ -278,35 +278,6 @@
             }
             return result;
           };
-<<<<<<< HEAD
-=======
-        } else if (this.llmClient) {
-          if (prop === "act") {
-            return async (options: ActOptions) => {
-              return this.act(options);
-            };
-          }
-          if (prop === "extract") {
-            return async (
-              instructionOrOptions: string | ExtractOptions<z.AnyZodObject>,
-            ) => {
-              return this.extract(instructionOrOptions);
-            };
-          }
-          if (prop === "observe") {
-            return async (options: ObserveOptions) => {
-              return this.observe(options);
-            };
-          }
-        } else {
-          if (prop === "act" || prop === "extract" || prop === "observe") {
-            return () => {
-              throw new Error(
-                "No LLM API key or LLM Client configured. An LLM API key or a custom LLM Client is required to use act, extract, or observe.",
-              );
-            };
-          }
->>>>>>> 66ccf1a5
         }
 
         // Handle event listeners
