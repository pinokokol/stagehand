import type {
  Page as PlaywrightPage,
  BrowserContext as PlaywrightContext,
  CDPSession,
} from "@playwright/test";
import { LLMClient } from "./llm/LLMClient";
import { ActOptions, ActResult, GotoOptions, Stagehand } from "./index";
import { StagehandActHandler } from "./handlers/actHandler";
import { StagehandContext } from "./StagehandContext";
import { Page, defaultExtractSchema } from "../types/page";
import {
  ExtractOptions,
  ExtractResult,
  ObserveOptions,
  ObserveResult,
} from "../types/stagehand";
import { z } from "zod";
import { StagehandExtractHandler } from "./handlers/extractHandler";
import { StagehandObserveHandler } from "./handlers/observeHandler";

export class StagehandPage {
  private stagehand: Stagehand;
  private intPage: Page;
  private intContext: StagehandContext;
  private actHandler: StagehandActHandler;
  private extractHandler: StagehandExtractHandler;
  private observeHandler: StagehandObserveHandler;
  private llmClient: LLMClient;
  private cdpClient: CDPSession | null = null;

  constructor(
    page: PlaywrightPage,
    stagehand: Stagehand,
    context: StagehandContext,
    llmClient: LLMClient,
    userProvidedInstructions?: string,
  ) {
    this.intPage = Object.assign(page, {
      act: () => {
        throw new Error(
          "You seem to be calling `act` on a page in an uninitialized `Stagehand` object. Ensure you are running `await stagehand.init()` on the Stagehand object before referencing the `page` object.",
        );
      },
      extract: () => {
        throw new Error(
          "You seem to be calling `extract` on a page in an uninitialized `Stagehand` object. Ensure you are running `await stagehand.init()` on the Stagehand object before referencing the `page` object.",
        );
      },
      observe: () => {
        throw new Error(
          "You seem to be calling `observe` on a page in an uninitialized `Stagehand` object. Ensure you are running `await stagehand.init()` on the Stagehand object before referencing the `page` object.",
        );
      },
      on: () => {
        throw new Error(
          "You seem to be referencing a page in an uninitialized `Stagehand` object. Ensure you are running `await stagehand.init()` on the Stagehand object before referencing the `page` object.",
        );
      },
    });
    this.stagehand = stagehand;
    this.intContext = context;
    this.llmClient = llmClient;
    if (this.llmClient) {
      this.actHandler = new StagehandActHandler({
        verbose: this.stagehand.verbose,
        llmProvider: this.stagehand.llmProvider,
        enableCaching: this.stagehand.enableCaching,
        logger: this.stagehand.logger,
        stagehandPage: this,
        stagehandContext: this.intContext,
        llmClient: llmClient,
        userProvidedInstructions,
      });
      this.extractHandler = new StagehandExtractHandler({
        stagehand: this.stagehand,
        logger: this.stagehand.logger,
        stagehandPage: this,
        userProvidedInstructions,
      });
      this.observeHandler = new StagehandObserveHandler({
        stagehand: this.stagehand,
        logger: this.stagehand.logger,
        stagehandPage: this,
        userProvidedInstructions,
      });
    }
  }

  async init(): Promise<StagehandPage> {
    const page = this.intPage;
    const stagehand = this.stagehand;
    this.intPage = new Proxy(page, {
      get: (target, prop) => {
        // Override the goto method to add debugDom and waitForSettledDom
        if (prop === "goto")
          return async (url: string, options: GotoOptions) => {
            const result = await page.goto(url, options);
            if (stagehand.debugDom) {
              await page.evaluate(
                (debugDom) => (window.showChunks = debugDom),
                stagehand.debugDom,
              );
            }
            await this.intPage.waitForLoadState("domcontentloaded");
            await this._waitForSettledDom();
            return result;
          };

        if (this.llmClient) {
          if (prop === "act") {
            return async (options: ActOptions) => {
              return this.act(options);
            };
          }
          if (prop === "extract") {
            return async (options: ExtractOptions<z.AnyZodObject>) => {
              return this.extract(options);
            };
          }
          if (prop === "observe") {
            return async (options: ObserveOptions) => {
              return this.observe(options);
            };
          }
        } else {
          if (prop === "act" || prop === "extract" || prop === "observe") {
            return () => {
              throw new Error(
                "No LLM API key or LLM Client configured. An LLM API key or a custom LLM Client is required to use act, extract, or observe.",
              );
            };
          }
        }

        if (prop === "on") {
          return (event: string, listener: (param: unknown) => void) => {
            if (event === "popup") {
              return this.context.on("page", async (page) => {
                const newContext = await StagehandContext.init(
                  page.context(),
                  stagehand,
                );
                const newStagehandPage = new StagehandPage(
                  page,
                  stagehand,
                  newContext,
                  this.llmClient,
                );

                await newStagehandPage.init();

                listener(newStagehandPage.page);
              });
            }

            return this.context.on(
              event as keyof PlaywrightPage["on"],
              listener,
            );
          };
        }

        return target[prop as keyof PlaywrightPage];
      },
    });

    await this._waitForSettledDom();
    return this;
  }

  public get page(): Page {
    return this.intPage;
  }

  public get context(): PlaywrightContext {
    return this.intContext.context;
  }

  // We can make methods public because StagehandPage is private to the Stagehand class.
  // When a user gets stagehand.page, they are getting a proxy to the Playwright page.
  // We can override the methods on the proxy to add our own behavior
  public async _waitForSettledDom(timeoutMs?: number) {
    try {
      const timeout = timeoutMs ?? this.stagehand.domSettleTimeoutMs;
      let timeoutHandle: NodeJS.Timeout;

      await this.page.waitForLoadState("domcontentloaded");

      const timeoutPromise = new Promise<void>((resolve) => {
        timeoutHandle = setTimeout(() => {
          this.stagehand.log({
            category: "dom",
            message: "DOM settle timeout exceeded, continuing anyway",
            level: 1,
            auxiliary: {
              timeout_ms: {
                value: timeout.toString(),
                type: "integer",
              },
            },
          });
          resolve();
        }, timeout);
      });

      try {
        await Promise.race([
          this.page.evaluate(() => {
            return new Promise<void>((resolve) => {
              if (typeof window.waitForDomSettle === "function") {
                window.waitForDomSettle().then(resolve);
              } else {
                console.warn(
                  "waitForDomSettle is not defined, considering DOM as settled",
                );
                resolve();
              }
            });
          }),
          this.page.waitForLoadState("domcontentloaded"),
          this.page.waitForSelector("body"),
          timeoutPromise,
        ]);
      } finally {
        clearTimeout(timeoutHandle!);
      }
    } catch (e) {
      this.stagehand.log({
        category: "dom",
        message: "Error in waitForSettledDom",
        level: 1,
        auxiliary: {
          error: {
            value: e.message,
            type: "string",
          },
          trace: {
            value: e.stack,
            type: "string",
          },
        },
      });
    }
  }

  public async startDomDebug() {
    if (this.stagehand.debugDom) {
      try {
        await this.page
          .evaluate(() => {
            if (typeof window.debugDom === "function") {
              window.debugDom();
            } else {
              this.stagehand.log({
                category: "dom",
                message: "debugDom is not defined",
                level: 1,
              });
            }
          })
          .catch(() => {});
      } catch (e) {
        this.stagehand.log({
          category: "dom",
          message: "Error in startDomDebug",
          level: 1,
          auxiliary: {
            error: {
              value: e.message,
              type: "string",
            },
            trace: {
              value: e.stack,
              type: "string",
            },
          },
        });
      }
    }
  }

  public async cleanupDomDebug() {
    if (this.stagehand.debugDom) {
      await this.page.evaluate(() => window.cleanupDebug()).catch(() => {});
    }
  }

  async act(actionOrOptions: string | ActOptions): Promise<ActResult> {
    if (!this.actHandler) {
      throw new Error("Act handler not initialized");
    }

    const options: ActOptions =
      typeof actionOrOptions === "string"
        ? { action: actionOrOptions }
        : actionOrOptions;

    const {
      action,
      modelName,
      modelClientOptions,
      useVision, // still destructure this but will not pass it on
      variables = {},
      domSettleTimeoutMs,
    } = options;

    if (typeof useVision !== "undefined") {
      this.stagehand.log({
        category: "deprecation",
        message:
          "Warning: vision is not supported in this version of Stagehand",
        level: 1,
      });
    }

    const requestId = Math.random().toString(36).substring(2);
    const llmClient: LLMClient = modelName
      ? this.stagehand.llmProvider.getClient(modelName, modelClientOptions)
      : this.llmClient;

    this.stagehand.log({
      category: "act",
      message: "running act",
      level: 1,
      auxiliary: {
        action: {
          value: action,
          type: "string",
        },
        requestId: {
          value: requestId,
          type: "string",
        },
        modelName: {
          value: llmClient.modelName,
          type: "string",
        },
      },
    });

    // `useVision` is no longer passed to the handler
    return this.actHandler
      .act({
        action,
        llmClient,
        chunksSeen: [],
        requestId,
        variables,
        previousSelectors: [],
        skipActionCacheForThisStep: false,
        domSettleTimeoutMs,
      })
      .catch((e) => {
        this.stagehand.log({
          category: "act",
          message: "error acting",
          level: 1,
          auxiliary: {
            error: {
              value: e.message,
              type: "string",
            },
            trace: {
              value: e.stack,
              type: "string",
            },
          },
        });

        return {
          success: false,
          message: `Internal error: Error acting: ${e.message}`,
          action: action,
        };
      });
  }

  async extract<T extends z.AnyZodObject = typeof defaultExtractSchema>(
    instructionOrOptions: string | ExtractOptions<T>,
  ): Promise<ExtractResult<T>> {
    if (!this.extractHandler) {
      throw new Error("Extract handler not initialized");
    }

    const options: ExtractOptions<T> =
      typeof instructionOrOptions === "string"
        ? {
            instruction: instructionOrOptions,
            schema: defaultExtractSchema as T,
          }
        : instructionOrOptions;

    const {
      instruction,
      schema,
      modelName,
      modelClientOptions,
      domSettleTimeoutMs,
      useTextExtract,
    } = options;

    const requestId = Math.random().toString(36).substring(2);
    const llmClient = modelName
      ? this.stagehand.llmProvider.getClient(modelName, modelClientOptions)
      : this.llmClient;

    this.stagehand.log({
      category: "extract",
      message: "running extract",
      level: 1,
      auxiliary: {
        instruction: {
          value: instruction,
          type: "string",
        },
        requestId: {
          value: requestId,
          type: "string",
        },
        modelName: {
          value: llmClient.modelName,
          type: "string",
        },
      },
    });

    return this.extractHandler
      .extract({
        instruction,
        schema,
        llmClient,
        requestId,
        domSettleTimeoutMs,
        useTextExtract,
      })
      .catch((e) => {
        this.stagehand.log({
          category: "extract",
          message: "error extracting",
          level: 1,
          auxiliary: {
            error: {
              value: e.message,
              type: "string",
            },
            trace: {
              value: e.stack,
              type: "string",
            },
          },
        });

        if (this.stagehand.enableCaching) {
          this.stagehand.llmProvider.cleanRequestCache(requestId);
        }

        throw e;
      });
  }

  async observe(
    instructionOrOptions?: string | ObserveOptions,
  ): Promise<ObserveResult[]> {
    if (!this.observeHandler) {
      throw new Error("Observe handler not initialized");
    }

    const options: ObserveOptions =
      typeof instructionOrOptions === "string"
        ? { instruction: instructionOrOptions }
        : instructionOrOptions || {};

    const {
      instruction,
      modelName,
      modelClientOptions,
      useVision, // still destructure but will not pass it on
      domSettleTimeoutMs,
      returnAction = true,
      useAccessibilityTree = true,
    } = options;

    if (typeof useVision !== "undefined") {
      this.stagehand.log({
        category: "deprecation",
        message:
          "Warning: vision is not supported in this version of Stagehand",
        level: 1,
      });
    }

    const requestId = Math.random().toString(36).substring(2);
    const llmClient = modelName
      ? this.stagehand.llmProvider.getClient(modelName, modelClientOptions)
      : this.llmClient;

    this.stagehand.log({
      category: "observe",
      message: "running observe",
      level: 1,
      auxiliary: {
        instruction: {
          value: instruction,
          type: "string",
        },
        requestId: {
          value: requestId,
          type: "string",
        },
        modelName: {
          value: llmClient.modelName,
          type: "string",
        },
        useAccessibilityTree: {
          value: useAccessibilityTree ? "true" : "false",
          type: "boolean",
        },
      },
    });

    return this.observeHandler
      .observe({
        instruction,
        llmClient,
<<<<<<< HEAD
        useVision,
=======
>>>>>>> e794c13f
        requestId,
        domSettleTimeoutMs,
        returnAction,
        useAccessibilityTree,
      })
      .catch((e) => {
        this.stagehand.log({
          category: "observe",
          message: "error observing",
          level: 1,
          auxiliary: {
            error: {
              value: e.message,
              type: "string",
            },
            trace: {
              value: e.stack,
              type: "string",
            },
            requestId: {
              value: requestId,
              type: "string",
            },
            instruction: {
              value: instruction,
              type: "string",
            },
          },
        });

        if (this.stagehand.enableCaching) {
          this.stagehand.llmProvider.cleanRequestCache(requestId);
        }

        throw e;
      });
  }

  async getCDPClient(): Promise<CDPSession> {
    if (!this.cdpClient) {
      this.cdpClient = await this.context.newCDPSession(this.page);
    }
    return this.cdpClient;
  }

  async sendCDP<T>(
    command: string,
    args?: Record<string, unknown>,
  ): Promise<T> {
    const client = await this.getCDPClient();
    // Type assertion needed because CDP command strings are not fully typed
    return client.send(
      command as Parameters<CDPSession["send"]>[0],
      args || {},
    ) as Promise<T>;
  }

  async enableCDP(domain: string): Promise<void> {
    await this.sendCDP(`${domain}.enable`, {});
  }

  async disableCDP(domain: string): Promise<void> {
    await this.sendCDP(`${domain}.disable`, {});
  }
}<|MERGE_RESOLUTION|>--- conflicted
+++ resolved
@@ -522,10 +522,6 @@
       .observe({
         instruction,
         llmClient,
-<<<<<<< HEAD
-        useVision,
-=======
->>>>>>> e794c13f
         requestId,
         domSettleTimeoutMs,
         returnAction,
