import { AccessibilityNode, TreeResult, AXNode } from "../../types/context";
import { StagehandPage } from "../StagehandPage";
import { LogLine } from "../../types/log";
import { CDPSession, Page, Locator } from "playwright";
import {
  PlaywrightCommandMethodNotSupportedException,
  PlaywrightCommandException,
} from "@/types/playwright";

// Parser function for str output
export function formatSimplifiedTree(
  node: AccessibilityNode,
  level = 0,
): string {
  const indent = "  ".repeat(level);
  let result = `${indent}[${node.nodeId}] ${node.role}${
    node.name ? `: ${node.name}` : ""
  }\n`;

  if (node.children?.length) {
    result += node.children
      .map((child) => formatSimplifiedTree(child, level + 1))
      .join("");
  }
  return result;
}

/**
 * Helper function to remove or collapse unnecessary structural nodes
 * Handles three cases:
 * 1. Removes generic/none nodes with no children
 * 2. Collapses generic/none nodes with single child
 * 3. Keeps generic/none nodes with multiple children but cleans their subtrees
 *    and attempts to resolve their role to a DOM tag name
 */
async function cleanStructuralNodes(
  node: AccessibilityNode,
  page?: StagehandPage,
  logger?: (logLine: LogLine) => void,
): Promise<AccessibilityNode | null> {
  // 1) Filter out nodes with negative IDs
  if (node.nodeId && parseInt(node.nodeId) < 0) {
    return null;
  }

  // 2) Base case: if no children exist, this is effectively a leaf.
  //    If it's "generic" or "none", we remove it; otherwise, keep it.
  if (!node.children || node.children.length === 0) {
    return node.role === "generic" || node.role === "none" ? null : node;
  }

  // 3) Recursively clean children
  const cleanedChildrenPromises = node.children.map((child) =>
    cleanStructuralNodes(child, page, logger),
  );
  const resolvedChildren = await Promise.all(cleanedChildrenPromises);
  const cleanedChildren = resolvedChildren.filter(
    (child): child is AccessibilityNode => child !== null,
  );

  // 4) **Prune** "generic" or "none" nodes first,
  //    before resolving them to their tag names.
  if (node.role === "generic" || node.role === "none") {
    if (cleanedChildren.length === 1) {
      // Collapse single-child structural node
      return cleanedChildren[0];
    } else if (cleanedChildren.length === 0) {
      // Remove empty structural node
      return null;
    }
    // If we have multiple children, we keep this node as a container.
    // We'll update role below if needed.
  }

  // 5) If we still have a "generic"/"none" node after pruning
  //    (i.e., because it had multiple children), now we try
  //    to resolve and replace its role with the DOM tag name.
  if (
    page &&
    logger &&
    node.backendDOMNodeId !== undefined &&
    (node.role === "generic" || node.role === "none")
  ) {
    try {
      const { object } = await page.sendCDP<{
        object: { objectId?: string };
      }>("DOM.resolveNode", {
        backendNodeId: node.backendDOMNodeId,
      });

      if (object && object.objectId) {
        try {
          // Get the tagName for the node
          const { result } = await page.sendCDP<{
            result: { type: string; value?: string };
          }>("Runtime.callFunctionOn", {
            objectId: object.objectId,
            functionDeclaration: `
              function() {
                return this.tagName ? this.tagName.toLowerCase() : "";
              }
            `,
            returnByValue: true,
          });

          // If we got a tagName, update the node's role
          if (result?.value) {
            node.role = result.value;
          }
        } catch (tagNameError) {
          logger({
            category: "observation",
            message: `Could not fetch tagName for node ${node.backendDOMNodeId}`,
            level: 2,
            auxiliary: {
              error: {
                value: tagNameError.message,
                type: "string",
              },
            },
          });
        }
      }
    } catch (resolveError) {
      logger({
        category: "observation",
        message: `Could not resolve DOM node ID ${node.backendDOMNodeId}`,
        level: 2,
        auxiliary: {
          error: {
            value: resolveError.message,
            type: "string",
          },
        },
      });
    }
  }

  // 6) Return the updated node.
  //    If it has children, update them; otherwise keep it as-is.
  return cleanedChildren.length > 0
    ? { ...node, children: cleanedChildren }
    : node;
}

/**
 * Builds a hierarchical tree structure from a flat array of accessibility nodes.
 * The function processes nodes in multiple passes to create a clean, meaningful tree.
 * @param nodes - Flat array of accessibility nodes from the CDP
 * @returns Object containing both the tree structure and a simplified string representation
 */
export async function buildHierarchicalTree(
  nodes: AccessibilityNode[],
  page?: StagehandPage,
  logger?: (logLine: LogLine) => void,
): Promise<TreeResult> {
  // Map to store processed nodes for quick lookup
  const nodeMap = new Map<string, AccessibilityNode>();

  // First pass: Create nodes that are meaningful
  // We only keep nodes that either have a name or children to avoid cluttering the tree
  nodes.forEach((node) => {
    // Skip node if its ID is negative (e.g., "-1000002014")
    const nodeIdValue = parseInt(node.nodeId, 10);
    if (nodeIdValue < 0) {
      return;
    }

    const hasChildren = node.childIds && node.childIds.length > 0;
    const hasValidName = node.name && node.name.trim() !== "";
    const isInteractive =
      node.role !== "none" &&
      node.role !== "generic" &&
      node.role !== "InlineTextBox"; //add other interactive roles here

    // Include nodes that are either named, have children, or are interactive
    if (!hasValidName && !hasChildren && !isInteractive) {
      return;
    }

    // Create a clean node object with only relevant properties
    nodeMap.set(node.nodeId, {
      role: node.role,
      nodeId: node.nodeId,
      ...(hasValidName && { name: node.name }), // Only include name if it exists and isn't empty
      ...(node.description && { description: node.description }),
      ...(node.value && { value: node.value }),
      ...(node.backendDOMNodeId !== undefined && {
        backendDOMNodeId: node.backendDOMNodeId,
      }),
    });
  });

  // Second pass: Establish parent-child relationships
  // This creates the actual tree structure by connecting nodes based on parentId
  nodes.forEach((node) => {
    if (node.parentId && nodeMap.has(node.nodeId)) {
      const parentNode = nodeMap.get(node.parentId);
      const currentNode = nodeMap.get(node.nodeId);

      if (parentNode && currentNode) {
        if (!parentNode.children) {
          parentNode.children = [];
        }
        parentNode.children.push(currentNode);
      }
    }
  });

  // Final pass: Build the root-level tree and clean up structural nodes
  const rootNodes = nodes
    .filter((node) => !node.parentId && nodeMap.has(node.nodeId)) // Get root nodes
    .map((node) => nodeMap.get(node.nodeId))
    .filter(Boolean) as AccessibilityNode[];

  const cleanedTreePromises = rootNodes.map((node) =>
    cleanStructuralNodes(node, page, logger),
  );
  const finalTree = (await Promise.all(cleanedTreePromises)).filter(
    Boolean,
  ) as AccessibilityNode[];

  // Generate a simplified string representation of the tree
  const simplifiedFormat = finalTree
    .map((node) => formatSimplifiedTree(node))
    .join("\n");

  return {
    tree: finalTree,
    simplified: simplifiedFormat,
  };
}

/**
 * Retrieves the full accessibility tree via CDP and transforms it into a hierarchical structure.
 */
export async function getAccessibilityTree(
  page: StagehandPage,
  logger: (logLine: LogLine) => void,
): Promise<TreeResult> {
  await page.enableCDP("Accessibility");

  try {
<<<<<<< HEAD
    // Identify which elements are scrollable and get their backendNodeIds
    const scrollableBackendIds = await findScrollableElementIds(page);

=======
>>>>>>> 62a29eea
    // Fetch the full accessibility tree from Chrome DevTools Protocol
    const { nodes } = await page.sendCDP<{ nodes: AXNode[] }>(
      "Accessibility.getFullAXTree",
    );
    const startTime = Date.now();

    // Transform into hierarchical structure
    const hierarchicalTree = await buildHierarchicalTree(
<<<<<<< HEAD
      nodes.map((node) => {
        let roleValue = node.role?.value || "";

        if (scrollableBackendIds.has(node.backendDOMNodeId)) {
          if (roleValue === "generic" || roleValue === "none") {
            roleValue = "scrollable";
          } else {
            roleValue = roleValue ? `scrollable, ${roleValue}` : "scrollable";
          }
        }

        return {
          role: roleValue,
          name: node.name?.value,
          description: node.description?.value,
          value: node.value?.value,
          nodeId: node.nodeId,
          backendDOMNodeId: node.backendDOMNodeId,
          parentId: node.parentId,
          childIds: node.childIds,
        };
      }),
=======
      nodes.map((node) => ({
        role: node.role?.value,
        name: node.name?.value,
        description: node.description?.value,
        value: node.value?.value,
        nodeId: node.nodeId,
        backendDOMNodeId: node.backendDOMNodeId,
        parentId: node.parentId,
        childIds: node.childIds,
      })),
>>>>>>> 62a29eea
      page,
      logger,
    );

    logger({
      category: "observation",
      message: `got accessibility tree in ${Date.now() - startTime}ms`,
      level: 1,
    });
<<<<<<< HEAD

    // fs.writeFileSync("../hybrid_tree.txt", hierarchicalTree.simplified);
=======
>>>>>>> 62a29eea

    return hierarchicalTree;
  } catch (error) {
    logger({
      category: "observation",
      message: "Error getting accessibility tree",
      level: 1,
      auxiliary: {
        error: {
          value: error.message,
          type: "string",
        },
        trace: {
          value: error.stack,
          type: "string",
        },
      },
    });
    throw error;
  } finally {
    await page.disableCDP("Accessibility");
  }
}

// This function is wrapped into a string and sent as a CDP command
// It is not meant to be actually executed here
const functionString = `
function getNodePath(el) {
  if (!el || (el.nodeType !== Node.ELEMENT_NODE && el.nodeType !== Node.TEXT_NODE)) {
    console.log("el is not a valid node type");
    return "";
  }

  const parts = [];
  let current = el;

  while (current && (current.nodeType === Node.ELEMENT_NODE || current.nodeType === Node.TEXT_NODE)) {
    let index = 0;
    let hasSameTypeSiblings = false;
    const siblings = current.parentElement
      ? Array.from(current.parentElement.childNodes)
      : [];

    for (let i = 0; i < siblings.length; i++) {
      const sibling = siblings[i];
      if (
        sibling.nodeType === current.nodeType &&
        sibling.nodeName === current.nodeName
      ) {
        index = index + 1;
        hasSameTypeSiblings = true;
        if (sibling.isSameNode(current)) {
          break;
        }
      }
    }

    if (!current || !current.parentNode) break;
    if (current.nodeName.toLowerCase() === "html"){
      parts.unshift("html");
      break;
    }

    // text nodes are handled differently in XPath
    if (current.nodeName !== "#text") {
      const tagName = current.nodeName.toLowerCase();
      const pathIndex = hasSameTypeSiblings ? \`[\${index}]\` : "";
      parts.unshift(\`\${tagName}\${pathIndex}\`);
    }
    
    current = current.parentElement;
  }

  return parts.length ? \`/\${parts.join("/")}\` : "";
}`;

export async function getXPathByResolvedObjectId(
  cdpClient: CDPSession,
  resolvedObjectId: string,
): Promise<string> {
  const { result } = await cdpClient.send("Runtime.callFunctionOn", {
    objectId: resolvedObjectId,
    functionDeclaration: `function() {
      ${functionString}
      return getNodePath(this);
    }`,
    returnByValue: true,
  });

  return result.value || "";
}

/**
 * `findScrollableElementIds` is a function that identifies elements in
 * the browser that are deemed "scrollable". At a high level, it does the
 * following:
 * - Calls the browser-side `window.getScrollableElementXpaths()` function,
 *   which returns a list of XPaths for scrollable containers.
 * - Iterates over the returned list of XPaths, locating each element in the DOM
 *   using `stagehandPage.sendCDP(...)`
 *     - During each iteration, we call `Runtime.evaluate` to run `document.evaluate(...)`
 *       with each XPath, obtaining a `RemoteObject` reference if it exists.
 *     - Then, for each valid object reference, we call `DOM.describeNode` to retrieve
 *       the element’s `backendNodeId`.
 * - Collects all resulting `backendNodeId`s in a Set and returns them.
 *
 * @param stagehandPage - A StagehandPage instance with built-in CDP helpers.
 * @returns A Promise that resolves to a Set of unique `backendNodeId`s corresponding
 *          to scrollable elements in the DOM.
 */
export async function findScrollableElementIds(
  stagehandPage: StagehandPage,
): Promise<Set<number>> {
  // get the xpaths of the scrollable elements
  const xpaths = await stagehandPage.page.evaluate(() => {
    return window.getScrollableElementXpaths();
  });

  const scrollableBackendIds = new Set<number>();

  for (const xpath of xpaths) {
    if (!xpath) continue;

    // evaluate the XPath in the stagehandPage
    const { result } = await stagehandPage.sendCDP<{
      result?: { objectId?: string };
    }>("Runtime.evaluate", {
      expression: `
        (function() {
          const res = document.evaluate(${JSON.stringify(
            xpath,
          )}, document, null, XPathResult.FIRST_ORDERED_NODE_TYPE, null);
          return res.singleNodeValue;
        })();
      `,
      returnByValue: false,
    });

    // if we have an objectId, call DOM.describeNode to get backendNodeId
    if (result?.objectId) {
      const { node } = await stagehandPage.sendCDP<{
        node?: { backendNodeId?: number };
      }>("DOM.describeNode", {
        objectId: result.objectId,
      });

      if (node?.backendNodeId) {
        scrollableBackendIds.add(node.backendNodeId);
      }
    }
  }

  return scrollableBackendIds;
}

export async function performPlaywrightMethod(
  stagehandPage: Page,
  logger: (logLine: LogLine) => void,
  method: string,
  args: unknown[],
  xpath: string,
) {
  const locator = stagehandPage.locator(`xpath=${xpath}`).first();
  const initialUrl = stagehandPage.url();

  logger({
    category: "action",
    message: "performing playwright method",
    level: 2,
    auxiliary: {
      xpath: {
        value: xpath,
        type: "string",
      },
      method: {
        value: method,
        type: "string",
      },
    },
  });

  if (method === "scrollIntoView") {
    logger({
      category: "action",
      message: "scrolling element into view",
      level: 2,
      auxiliary: {
        xpath: {
          value: xpath,
          type: "string",
        },
      },
    });
    try {
      await locator
        .evaluate((element: HTMLElement) => {
          element.scrollIntoView({ behavior: "smooth", block: "center" });
        })
        .catch((e: Error) => {
          logger({
            category: "action",
            message: "error scrolling element into view",
            level: 1,
            auxiliary: {
              error: {
                value: e.message,
                type: "string",
              },
              trace: {
                value: e.stack,
                type: "string",
              },
              xpath: {
                value: xpath,
                type: "string",
              },
            },
          });
        });
    } catch (e) {
      logger({
        category: "action",
        message: "error scrolling element into view",
        level: 1,
        auxiliary: {
          error: {
            value: e.message,
            type: "string",
          },
          trace: {
            value: e.stack,
            type: "string",
          },
          xpath: {
            value: xpath,
            type: "string",
          },
        },
      });

      throw new PlaywrightCommandException(e.message);
    }
  } else if (method === "fill" || method === "type") {
    try {
      await locator.fill("");
      await locator.click();
      const text = args[0]?.toString();
      for (const char of text) {
        await stagehandPage.keyboard.type(char, {
          delay: Math.random() * 50 + 25,
        });
      }
    } catch (e) {
      logger({
        category: "action",
        message: "error filling element",
        level: 1,
        auxiliary: {
          error: {
            value: e.message,
            type: "string",
          },
          trace: {
            value: e.stack,
            type: "string",
          },
          xpath: {
            value: xpath,
            type: "string",
          },
        },
      });

      throw new PlaywrightCommandException(e.message);
    }
  } else if (method === "press") {
    try {
      const key = args[0]?.toString();
      await stagehandPage.keyboard.press(key);
    } catch (e) {
      logger({
        category: "action",
        message: "error pressing key",
        level: 1,
        auxiliary: {
          error: {
            value: e.message,
            type: "string",
          },
          trace: {
            value: e.stack,
            type: "string",
          },
          key: {
            value: args[0]?.toString() ?? "unknown",
            type: "string",
          },
        },
      });

      throw new PlaywrightCommandException(e.message);
    }
  } else if (typeof locator[method as keyof typeof locator] === "function") {
    // Log current URL before action
    logger({
      category: "action",
      message: "page URL before action",
      level: 2,
      auxiliary: {
        url: {
          value: stagehandPage.url(),
          type: "string",
        },
      },
    });

    // Perform the action
    try {
      await (
        locator[method as keyof Locator] as unknown as (
          ...args: string[]
        ) => Promise<void>
      )(...args.map((arg) => arg?.toString() || ""));
    } catch (e) {
      logger({
        category: "action",
        message: "error performing method",
        level: 1,
        auxiliary: {
          error: {
            value: e.message,
            type: "string",
          },
          trace: {
            value: e.stack,
            type: "string",
          },
          xpath: {
            value: xpath,
            type: "string",
          },
          method: {
            value: method,
            type: "string",
          },
          args: {
            value: JSON.stringify(args),
            type: "object",
          },
        },
      });

      throw new PlaywrightCommandException(e.message);
    }

    // Handle navigation if a new page is opened
    if (method === "click") {
      logger({
        category: "action",
        message: "clicking element, checking for page navigation",
        level: 1,
        auxiliary: {
          xpath: {
            value: xpath,
            type: "string",
          },
        },
      });

      const newOpenedTab = await Promise.race([
        new Promise<Page | null>((resolve) => {
          Promise.resolve(stagehandPage.context()).then((context) => {
            context.once("page", (page: Page) => resolve(page));
            setTimeout(() => resolve(null), 1_500);
          });
        }),
      ]);

      logger({
        category: "action",
        message: "clicked element",
        level: 1,
        auxiliary: {
          newOpenedTab: {
            value: newOpenedTab ? "opened a new tab" : "no new tabs opened",
            type: "string",
          },
        },
      });

      if (newOpenedTab) {
        logger({
          category: "action",
          message: "new page detected (new tab) with URL",
          level: 1,
          auxiliary: {
            url: {
              value: newOpenedTab.url(),
              type: "string",
            },
          },
        });
        await newOpenedTab.close();
        await stagehandPage.goto(newOpenedTab.url());
        await stagehandPage.waitForLoadState("domcontentloaded");
      }

      await Promise.race([
        stagehandPage.waitForLoadState("networkidle"),
        new Promise((resolve) => setTimeout(resolve, 5_000)),
      ]).catch((e) => {
        logger({
          category: "action",
          message: "network idle timeout hit",
          level: 1,
          auxiliary: {
            trace: {
              value: e.stack,
              type: "string",
            },
            message: {
              value: e.message,
              type: "string",
            },
          },
        });
      });

      logger({
        category: "action",
        message: "finished waiting for (possible) page navigation",
        level: 1,
      });

      if (stagehandPage.url() !== initialUrl) {
        logger({
          category: "action",
          message: "new page detected with URL",
          level: 1,
          auxiliary: {
            url: {
              value: stagehandPage.url(),
              type: "string",
            },
          },
        });
      }
    }
  } else {
    logger({
      category: "action",
      message: "chosen method is invalid",
      level: 1,
      auxiliary: {
        method: {
          value: method,
          type: "string",
        },
      },
    });

    throw new PlaywrightCommandMethodNotSupportedException(
      `Method ${method} not supported`,
    );
  }
}<|MERGE_RESOLUTION|>--- conflicted
+++ resolved
@@ -241,12 +241,9 @@
   await page.enableCDP("Accessibility");
 
   try {
-<<<<<<< HEAD
     // Identify which elements are scrollable and get their backendNodeIds
     const scrollableBackendIds = await findScrollableElementIds(page);
 
-=======
->>>>>>> 62a29eea
     // Fetch the full accessibility tree from Chrome DevTools Protocol
     const { nodes } = await page.sendCDP<{ nodes: AXNode[] }>(
       "Accessibility.getFullAXTree",
@@ -255,7 +252,6 @@
 
     // Transform into hierarchical structure
     const hierarchicalTree = await buildHierarchicalTree(
-<<<<<<< HEAD
       nodes.map((node) => {
         let roleValue = node.role?.value || "";
 
@@ -278,18 +274,6 @@
           childIds: node.childIds,
         };
       }),
-=======
-      nodes.map((node) => ({
-        role: node.role?.value,
-        name: node.name?.value,
-        description: node.description?.value,
-        value: node.value?.value,
-        nodeId: node.nodeId,
-        backendDOMNodeId: node.backendDOMNodeId,
-        parentId: node.parentId,
-        childIds: node.childIds,
-      })),
->>>>>>> 62a29eea
       page,
       logger,
     );
@@ -299,11 +283,6 @@
       message: `got accessibility tree in ${Date.now() - startTime}ms`,
       level: 1,
     });
-<<<<<<< HEAD
-
-    // fs.writeFileSync("../hybrid_tree.txt", hierarchicalTree.simplified);
-=======
->>>>>>> 62a29eea
 
     return hierarchicalTree;
   } catch (error) {
