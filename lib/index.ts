--- conflicted
+++ resolved
@@ -580,168 +580,16 @@
     return await this.stagehandPage.act(options);
   }
 
-<<<<<<< HEAD
-  async extract<T extends z.AnyZodObject>({
-    instruction,
-    schema,
-    modelName,
-    modelClientOptions,
-    domSettleTimeoutMs,
-    useTextExtract,
-    useAccessibilityTree,
-  }: ExtractOptions<T>): Promise<ExtractResult<T>> {
-    if (!this.extractHandler) {
-      throw new Error("Extract handler not initialized");
-    }
-
-    const requestId = Math.random().toString(36).substring(2);
-    const llmClient = modelName
-      ? this.llmProvider.getClient(modelName, modelClientOptions)
-      : this.llmClient;
-
-    this.logger({
-      category: "extract",
-      message: "running extract",
-      level: 1,
-      auxiliary: {
-        instruction: {
-          value: instruction,
-          type: "string",
-        },
-        requestId: {
-          value: requestId,
-          type: "string",
-        },
-        modelName: {
-          value: llmClient.modelName,
-          type: "string",
-        },
-      },
-    });
-
-    return this.extractHandler
-      .extract({
-        instruction,
-        schema,
-        llmClient,
-        requestId,
-        domSettleTimeoutMs,
-        useTextExtract,
-        useAccessibilityTree,
-      })
-      .catch((e) => {
-        this.logger({
-          category: "extract",
-          message: "error extracting",
-          level: 1,
-          auxiliary: {
-            error: {
-              value: e.message,
-              type: "string",
-            },
-            trace: {
-              value: e.stack,
-              type: "string",
-            },
-          },
-        });
-
-        if (this.enableCaching) {
-          this.llmProvider.cleanRequestCache(requestId);
-        }
-
-        throw e;
-      });
-=======
   /** @deprecated Use stagehand.page.extract() instead. This will be removed in the next major release. */
   async extract<T extends z.AnyZodObject>(
     options: ExtractOptions<T>,
   ): Promise<ExtractResult<T>> {
     return await this.stagehandPage.extract(options);
->>>>>>> 5c6f14ba
   }
 
   /** @deprecated Use stagehand.page.observe() instead. This will be removed in the next major release. */
   async observe(options?: ObserveOptions): Promise<ObserveResult[]> {
-<<<<<<< HEAD
-    if (!this.observeHandler) {
-      throw new Error("Observe handler not initialized");
-    }
-
-    const requestId = Math.random().toString(36).substring(2);
-    const llmClient = options?.modelName
-      ? this.llmProvider.getClient(
-          options.modelName,
-          options.modelClientOptions,
-        )
-      : this.llmClient;
-
-    this.logger({
-      category: "observe",
-      message: "running observe",
-      level: 1,
-      auxiliary: {
-        instruction: {
-          value: options?.instruction,
-          type: "string",
-        },
-        requestId: {
-          value: requestId,
-          type: "string",
-        },
-        modelName: {
-          value: llmClient.modelName,
-          type: "string",
-        },
-      },
-    });
-
-    return this.observeHandler
-      .observe({
-        instruction:
-          options?.instruction ??
-          "Find actions that can be performed on this page.",
-        llmClient,
-        useVision: options?.useVision ?? false,
-        fullPage: false,
-        requestId,
-        domSettleTimeoutMs: options?.domSettleTimeoutMs,
-        useAccessibilityTree: options?.useAccessibilityTree ?? false,
-      })
-      .catch((e) => {
-        this.logger({
-          category: "observe",
-          message: "error observing",
-          level: 1,
-          auxiliary: {
-            error: {
-              value: e.message,
-              type: "string",
-            },
-            trace: {
-              value: e.stack,
-              type: "string",
-            },
-            requestId: {
-              value: requestId,
-              type: "string",
-            },
-            instruction: {
-              value: options?.instruction,
-              type: "string",
-            },
-          },
-        });
-
-        if (this.enableCaching) {
-          this.llmProvider.cleanRequestCache(requestId);
-        }
-
-        throw e;
-      });
-=======
     return await this.stagehandPage.observe(options);
->>>>>>> 5c6f14ba
   }
 
   async close(): Promise<void> {
