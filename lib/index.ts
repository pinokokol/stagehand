--- conflicted
+++ resolved
@@ -373,11 +373,8 @@
   private usingAPI: boolean;
   private modelName: AvailableModel;
   private apiClient: StagehandAPI | undefined;
-<<<<<<< HEAD
   private waitForCaptchaSolves: boolean;
-=======
   private localBrowserLaunchOptions?: LocalBrowserLaunchOptions;
->>>>>>> 9ba4b0b5
   public readonly selfHeal: boolean;
 
   constructor(
