--- conflicted
+++ resolved
@@ -174,31 +174,23 @@
 
 export async function extract({
   instruction,
+  progress,
   previouslyExtractedContent,
   domElements,
   schema,
-<<<<<<< HEAD
-  llmProvider,
-  modelName,
-=======
   llmClient,
   chunksSeen,
   chunksTotal,
->>>>>>> e1c5abb0
   requestId,
 }: {
   instruction: string;
+  progress: string;
   previouslyExtractedContent: any;
   domElements: string;
   schema: z.ZodObject<any>;
-<<<<<<< HEAD
-  llmProvider: LLMProvider;
-  modelName: AvailableModel;
-=======
   llmClient: LLMClient;
   chunksSeen: number;
   chunksTotal: number;
->>>>>>> e1c5abb0
   requestId: string;
 }) {
   const extractionResponse = await llmClient.createChatCompletion({
@@ -256,8 +248,8 @@
       buildMetadataPrompt(
         instruction,
         refinedResponse,
-        0,
-        1,
+        chunksSeen,
+        chunksTotal,
       ),
     ],
     response_model: {
