--- conflicted
+++ resolved
@@ -1,10 +1,5 @@
 import crypto from "crypto";
-<<<<<<< HEAD
-import { LogLine } from "./types";
-import { TextAnnotation } from "./types";
-=======
 import { LogLine } from "../types/log";
->>>>>>> 0dd4a646
 
 export function generateId(operation: string) {
   return crypto.createHash("sha256").update(operation).digest("hex");
@@ -46,7 +41,7 @@
     );
     canvasWidth = Math.ceil(maxSumTextLengths * 1.5);
   }
-  
+
   let canvas: string[][] = [];
   for (let i = 0; i < lineCluster.size; i++) {
     canvas.push(new Array(canvasWidth).fill(" "));
@@ -110,7 +105,7 @@
       if (x + text.length >= canvasWidth) {
         adjustCanvasWidth(x + text.length + 1);
       }
-      
+
       for (let j = 0; j < text.length; j++) {
         canvas[i][x + j] = text[j];
       }
@@ -126,7 +121,7 @@
     const lineStr = row.join("");
     return Array.from(lineStr.trimEnd());
   });
-  
+
   let pageText = canvas.map((line) => line.join("")).join("\n");
   pageText = pageText.trim();
 
