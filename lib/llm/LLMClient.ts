<<<<<<< HEAD
import {
  ChatCompletion,
  ChatCompletionToolChoiceOption,
} from "openai/resources";
=======
>>>>>>> 5afa0b94
import { ZodType } from "zod";
import {
  AnthropicTransformedResponse,
  AvailableModel,
<<<<<<< HEAD
  ClientOptions,
  ToolCall,
} from "../../types/model";
=======
  ToolCall,
} from "../../types/model";
import {
  ChatCompletion,
  ChatCompletionToolChoiceOption,
} from "openai/resources";
>>>>>>> 5afa0b94

export interface ChatMessage {
  role: "system" | "user" | "assistant";
  content: ChatMessageContent;
}

export type ChatMessageContent =
  | string
  | (ChatMessageImageContent | ChatMessageTextContent)[];

export interface ChatMessageImageContent {
  type: "image_url";
  image_url: { url: string };
  text?: string;
}

export interface ChatMessageTextContent {
  type: string;
  text: string;
}

export const modelsWithVision: AvailableModel[] = [
  "gpt-4o",
  "gpt-4o-mini",
  "claude-3-5-sonnet-latest",
  "claude-3-5-sonnet-20240620",
  "claude-3-5-sonnet-20241022",
  "gpt-4o-2024-08-06",
];

export const AnnotatedScreenshotText =
  "This is a screenshot of the current page state with the elements annotated on it. Each element id is annotated with a number to the top left of it. Duplicate annotations at the same location are under each other vertically.";

export interface ChatCompletionOptions {
  messages: ChatMessage[];
  temperature?: number;
  top_p?: number;
  frequency_penalty?: number;
  presence_penalty?: number;
  image?: {
    buffer: Buffer;
    description?: string;
  };
  response_model?: {
    name: string;
    schema: ZodType;
  };
  tools?: ToolCall[];
  tool_choice?: "auto" | ChatCompletionToolChoiceOption;
  maxTokens?: number;
  requestId: string;
}

export type LLMResponse = AnthropicTransformedResponse | ChatCompletion;

export abstract class LLMClient {
  public type: "openai" | "anthropic";
  public modelName: AvailableModel;
  public hasVision: boolean;
  public clientOptions: ClientOptions;

  constructor(modelName: AvailableModel) {
    this.modelName = modelName;
    this.hasVision = modelsWithVision.includes(modelName);
  }

  abstract createChatCompletion<T = LLMResponse>(
    options: ChatCompletionOptions,
  ): Promise<T>;
  abstract logger: (message: { category?: string; message: string }) => void;
}<|MERGE_RESOLUTION|>--- conflicted
+++ resolved
@@ -1,26 +1,14 @@
-<<<<<<< HEAD
-import {
-  ChatCompletion,
-  ChatCompletionToolChoiceOption,
-} from "openai/resources";
-=======
->>>>>>> 5afa0b94
 import { ZodType } from "zod";
 import {
   AnthropicTransformedResponse,
   AvailableModel,
-<<<<<<< HEAD
   ClientOptions,
-  ToolCall,
-} from "../../types/model";
-=======
   ToolCall,
 } from "../../types/model";
 import {
   ChatCompletion,
   ChatCompletionToolChoiceOption,
 } from "openai/resources";
->>>>>>> 5afa0b94
 
 export interface ChatMessage {
   role: "system" | "user" | "assistant";
