--- conflicted
+++ resolved
@@ -33,22 +33,17 @@
 import dotenv from "dotenv";
 dotenv.config();
 
-<<<<<<< HEAD
-const MAX_CONCURRENCY = 5;
-const TRIAL_COUNT = 1;
-=======
 /**
  * Read max concurrency and trial count from environment variables set in args.ts.
  * Fallback to defaults (20 and 5) if they're not provided.
  */
 const MAX_CONCURRENCY = process.env.EVAL_MAX_CONCURRENCY
   ? parseInt(process.env.EVAL_MAX_CONCURRENCY, 10)
-  : 20;
+  : 5;
 
 const TRIAL_COUNT = process.env.EVAL_TRIAL_COUNT
   ? parseInt(process.env.EVAL_TRIAL_COUNT, 10)
-  : 5;
->>>>>>> 8e944b5f
+  : 1;
 
 /**
  * generateSummary:
