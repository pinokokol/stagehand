--- conflicted
+++ resolved
@@ -21,182 +21,6 @@
 import { tasksByName, MODELS } from "./taskConfig";
 import { filterByCategory, filterByEvalName, useTextExtract } from "./args";
 import { Eval } from "braintrust";
-<<<<<<< HEAD
-import {
-  EvalArgs,
-  EvalCategorySchema,
-  EvalFunction,
-  EvalInput,
-  EvalResult,
-  SummaryResult,
-  Testcase,
-} from "../types/evals";
-import { AvailableModel, AvailableModelSchema } from "../types/model";
-import { EvalLogger, env } from "./utils";
-
-const args = process.argv.slice(2);
-
-const configPath = path.join(__dirname, "evals.config.json");
-const config = JSON.parse(fs.readFileSync(configPath, "utf-8"));
-
-const DEFAULT_EVAL_CATEGORIES = process.env.EVAL_CATEGORIES
-  ? process.env.EVAL_CATEGORIES.split(",")
-  : [
-      "observe",
-      "act",
-      "combination",
-      "extract",
-      "experimental",
-      "text_extract",
-      "accessibility_tree",
-    ];
-
-let extractMethod = "domExtract";
-const extractMethodArg = args.find((arg) =>
-  arg.startsWith("--extract-method="),
-);
-if (extractMethodArg) {
-  extractMethod = extractMethodArg.split("=")[1];
-}
-
-process.env.EXTRACT_METHOD = extractMethod;
-const useTextExtract = process.env.EXTRACT_METHOD === "textExtract";
-const useAccessibilityTree = process.env.EXTRACT_METHOD === "accessibilityTree";
-
-let filterByCategory: string | null = null;
-let filterByEvalName: string | null = null;
-
-if (args.length > 0) {
-  if (args[0].toLowerCase() === "category") {
-    filterByCategory = args[1];
-    if (!filterByCategory) {
-      console.error("Error: Category name not specified.");
-      process.exit(1);
-    }
-    try {
-      EvalCategorySchema.parse(filterByCategory);
-    } catch {
-      console.error(
-        `Error: Invalid category "${filterByCategory}". Valid categories are: ${DEFAULT_EVAL_CATEGORIES.join(", ")}`,
-      );
-      process.exit(1);
-    }
-  } else {
-    filterByEvalName = args[0];
-  }
-}
-
-type TaskConfig = { name: string; categories: string[] };
-const tasksConfig = config.tasks as TaskConfig[];
-const tasksByName = tasksConfig.reduce<
-  Record<string, { categories: string[] }>
->((acc, task) => {
-  acc[task.name] = { categories: task.categories };
-  return acc;
-}, {});
-
-if (filterByEvalName && !tasksByName[filterByEvalName]) {
-  console.error(`Error: Evaluation "${filterByEvalName}" does not exist.`);
-  process.exit(1);
-}
-
-const DEFAULT_EVAL_MODELS = process.env.EVAL_MODELS
-  ? process.env.EVAL_MODELS.split(",")
-  : ["gpt-4o", "claude-3-5-sonnet-latest"];
-
-const EXPERIMENTAL_EVAL_MODELS = process.env.EXPERIMENTAL_EVAL_MODELS
-  ? process.env.EXPERIMENTAL_EVAL_MODELS.split(",")
-  : ["o1-mini", "o1-preview"];
-
-const getModelList = (category: string | null): string[] => {
-  if (category === "experimental") {
-    // to remove duplicates
-    return Array.from(
-      new Set([...DEFAULT_EVAL_MODELS, ...EXPERIMENTAL_EVAL_MODELS]),
-    );
-  }
-  return DEFAULT_EVAL_MODELS;
-};
-
-const MODELS: AvailableModel[] = getModelList(filterByCategory).map((model) => {
-  if (!AvailableModelSchema.safeParse(model).success) {
-    throw new Error(`Model ${model} is not a supported model`);
-  }
-  return model as AvailableModel;
-});
-
-const generateTimestamp = (): string => {
-  const now = new Date();
-  return now
-    .toISOString()
-    .replace(/[-:TZ]/g, "")
-    .slice(0, 14);
-};
-
-const generateExperimentName = ({
-  evalName,
-  category,
-  environment,
-}: {
-  evalName?: string;
-  category?: string;
-  environment: string;
-}): string => {
-  const timestamp = generateTimestamp();
-  if (evalName) {
-    return `${evalName}_${environment.toLowerCase()}_${timestamp}`;
-  }
-  if (category) {
-    return `${category}_${environment.toLowerCase()}_${timestamp}`;
-  }
-  return `all_${environment.toLowerCase()}_${timestamp}`;
-};
-
-const exactMatch = (
-  args: EvalArgs<EvalInput, boolean | { _success: boolean }, unknown>,
-): EvalResult => {
-  console.log(`Task "${args.input.name}" returned: ${args.output}`);
-
-  const expected = args.expected ?? true;
-  if (expected === true) {
-    return {
-      name: "Exact match",
-      score:
-        typeof args.output === "boolean"
-          ? args.output
-            ? 1
-            : 0
-          : args.output._success
-            ? 1
-            : 0,
-    };
-  }
-
-  return {
-    name: "Exact match",
-    score: args.output === expected ? 1 : 0,
-  };
-};
-
-const errorMatch = (
-  args: EvalArgs<
-    EvalInput,
-    boolean | { _success: boolean; error?: unknown },
-    unknown
-  >,
-): EvalResult => {
-  console.log(`Task "${args.input.name}" returned: ${args.output}`);
-
-  return {
-    name: "Error rate",
-    score:
-      typeof args.output === "object" && args.output.error !== undefined
-        ? 1
-        : 0,
-  };
-};
-
-=======
 import { EvalFunction, SummaryResult, Testcase } from "../types/evals";
 import { EvalLogger } from "./logger";
 import { AvailableModel } from "../types/model";
@@ -216,7 +40,6 @@
  *
  * The summary is written to `eval-summary.json` for further analysis.
  */
->>>>>>> 5c6f14ba
 const generateSummary = async (
   results: SummaryResult[],
   experimentName: string,
@@ -434,13 +257,8 @@
       },
       // Use the scoring functions defined above
       scores: [exactMatch, errorMatch],
-<<<<<<< HEAD
-      maxConcurrency: 5,
-      trialCount: 3,
-=======
       maxConcurrency: MAX_CONCURRENCY,
       trialCount: TRIAL_COUNT,
->>>>>>> 5c6f14ba
     });
 
     // Map results to the SummaryResult format
