--- conflicted
+++ resolved
@@ -14,22 +14,7 @@
     modelName: "o3-mini",
   });
   await stagehand.init();
-<<<<<<< HEAD
-
-  const { page } = stagehand;
-
-  await page.goto("https://www.google.com");
-
-  console.log(
-    await page.act("type 'openai' into the search bar and press enter"),
-  );
-
-  console.log(await page.extract("get the first result"));
-
-  console.log(await page.observe());
-=======
   await stagehand.page.goto("https://www.google.com");
->>>>>>> 2855029e
 }
 
 (async () => {
